package configsvc

import (
<<<<<<< HEAD
	configpb "kwil/api/protobuf/config/v0"
=======
	"context"
	pb "kwil/api/protobuf/kwil/configuration/v0/gen/go"
	"kwil/pkg/fund"
>>>>>>> 91b96b9c
	"kwil/pkg/log"
)

type Service struct {
	configpb.UnimplementedConfigServiceServer
	log log.Logger

	fundCfg *fund.Config
}

func NewService(cfg *fund.Config, logger log.Logger) *Service {
	return &Service{
		fundCfg: cfg,
		log:     logger.Named("configsvc"),
	}
}

func (s *Service) GetAll(context.Context, *pb.GetCfgRequest) (*pb.GetCfgResponse, error) {
	return &pb.GetCfgResponse{
		Funding: &pb.GetFundingCfgResponse{
			ChainCode:        s.fundCfg.Chain.ChainCode,
			PoolAddress:      s.fundCfg.PoolAddress,
			ValidatorAccount: s.fundCfg.GetAccountAddress(),
		}}, nil
}

func (s *Service) GetFunding(context.Context, *pb.GetFundingCfgRequest) (*pb.GetFundingCfgResponse, error) {
	return &pb.GetFundingCfgResponse{
		ChainCode:        s.fundCfg.Chain.ChainCode,
		PoolAddress:      s.fundCfg.PoolAddress,
		ValidatorAccount: s.fundCfg.GetAccountAddress(),
		// @yaiba TODO: get token address and name
		//TokenAddress: "",
		//TokenName:    "",
	}, nil
}<|MERGE_RESOLUTION|>--- conflicted
+++ resolved
@@ -1,18 +1,14 @@
 package configsvc
 
 import (
-<<<<<<< HEAD
-	configpb "kwil/api/protobuf/config/v0"
-=======
 	"context"
-	pb "kwil/api/protobuf/kwil/configuration/v0/gen/go"
+	pb "kwil/api/protobuf/config/v0"
 	"kwil/pkg/fund"
->>>>>>> 91b96b9c
 	"kwil/pkg/log"
 )
 
 type Service struct {
-	configpb.UnimplementedConfigServiceServer
+	pb.UnimplementedConfigServiceServer
 	log log.Logger
 
 	fundCfg *fund.Config
