--- conflicted
+++ resolved
@@ -32,10 +32,6 @@
 	WithoutGasCosts    bool
 	WithoutNonces      bool
 	SnapshotConfig     SnapshotConfig
-<<<<<<< HEAD
-	BootstrapperConfig BootstrapperConfig
-=======
->>>>>>> 183c44f3
 }
 
 type ArweaveConfig struct {
@@ -49,13 +45,6 @@
 	SnapshotDir     string
 }
 
-<<<<<<< HEAD
-type BootstrapperConfig struct {
-	SnapshotDir string
-}
-
-=======
->>>>>>> 183c44f3
 var (
 	RegisteredVariables = []config.CfgVar{
 		PrivateKey,
@@ -73,10 +62,6 @@
 		SnapshotRecurringHeight,
 		MaxSnapshots,
 		SnapshotDir,
-<<<<<<< HEAD
-		BootstrapSnapshotDir,
-=======
->>>>>>> 183c44f3
 	}
 )
 
@@ -220,13 +205,4 @@
 		Field:   "SnapshotConfig.SnapshotDir",
 		Default: "/tmp/kwil/snapshots",
 	}
-<<<<<<< HEAD
-
-	BootstrapSnapshotDir = config.CfgVar{
-		EnvName: "BOOTSTRAP_SNAPSHOT_DIR",
-		Field:   "BootstrapperConfig.SnapshotDir",
-		Default: "/tmp/kwil/bootstrap_db",
-	}
-=======
->>>>>>> 183c44f3
 )