--- conflicted
+++ resolved
@@ -21,13 +21,8 @@
 }
 
 type executor struct {
-<<<<<<< HEAD
-	hasura    manager.Client
+	hasura    graphql.Client
 	databases map[string]*executables.DatabaseInterface
-=======
-	hasura    graphql.Client
-	databases map[string]executables.ExecutablesInterface
->>>>>>> 91b96b9c
 	dao       repository.Queries
 	db        *sqlclient.DB
 	log       log.Logger
