--- conflicted
+++ resolved
@@ -13,10 +13,6 @@
 
 	// Dial the gateway service
 	client, err := ethclient.Dial(conf.ClientChain.Endpoint)
-<<<<<<< HEAD
-
-=======
->>>>>>> 6636e4be
 	if err != nil {
 		log.Fatal().Err(err).Msg("failed to connect to client chain")
 		return err
