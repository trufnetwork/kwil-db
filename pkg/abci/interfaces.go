--- conflicted
+++ resolved
@@ -55,8 +55,7 @@
 // AtomicCommitter is an interface for a struct that implements atomic commits across multiple stores
 type AtomicCommitter interface {
 	Begin(ctx context.Context) error
-<<<<<<< HEAD
-	Commit(ctx context.Context, applyCallback func(error)) (commitId []byte, err error)
+	Commit(ctx context.Context, applyCallback func(error)) (commitID []byte, err error)
 }
 
 type SnapshotModule interface {
@@ -82,7 +81,4 @@
 
 	// Signifies the end of the db restoration
 	IsDBRestored() bool
-=======
-	Commit(ctx context.Context, applyCallback func(error)) (commitID []byte, err error)
->>>>>>> c19dc4b8
 }