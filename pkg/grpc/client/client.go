package client

import (
	"context"
	"fmt"
<<<<<<< HEAD
	accountspb "kwil/api/protobuf/accounts/v0"
	pricingpb "kwil/api/protobuf/pricing/v0"
	txpb "kwil/api/protobuf/tx/v0"
	"kwil/internal/pkg/transport"
	"kwil/pkg/crypto/transactions"
	"kwil/pkg/databases"
	"kwil/pkg/databases/executables"
	"kwil/pkg/fund/accounts"
	"kwil/pkg/log"

	"go.uber.org/zap"
	"google.golang.org/grpc"
)

type GrpcClient interface {
	ListDatabases(ctx context.Context, address string) ([]string, error)
	GetQueries(ctx context.Context, id string) ([]*executables.QuerySignature, error)
	GetSchema(ctx context.Context, id string) (*databases.Database[[]byte], error)
	EstimateCost(ctx context.Context, tx *transactions.Transaction) (string, error)
	Broadcast(ctx context.Context, tx *transactions.Transaction) (*transactions.Response, error)
	Ping(ctx context.Context) (string, error)
	GetAccount(ctx context.Context, address string) (accounts.Account, error)
	Close() error
}

=======
	"go.uber.org/zap"
	"google.golang.org/grpc"
	accountpb "kwil/api/protobuf/kwil/account/v0/gen/go"
	cfgpb "kwil/api/protobuf/kwil/configuration/v0/gen/go"
	pricingpb "kwil/api/protobuf/kwil/pricing/v0/gen/go"
	txpb "kwil/api/protobuf/kwil/tx/v0/gen/go"
	"kwil/internal/pkg/transport"
	"kwil/pkg/log"
)

>>>>>>> 91b96b9c
type Config struct {
	Endpoint string `mapstructure:"endpoint"`
}

<<<<<<< HEAD
type Client struct {
	infoClt    accountspb.AccountServiceClient
=======
type Gr struct {
	infoClt    accountpb.AccountServiceClient
>>>>>>> 91b96b9c
	txClt      txpb.TxServiceClient
	pricingClt pricingpb.PricingServiceClient
	cfgClt     cfgpb.ConfigServiceClient

	log  log.Logger
	conn *grpc.ClientConn
	cfg  *Config
}

<<<<<<< HEAD
func NewClient(ctx context.Context, cfg *Config, log log.Logger, conn grpc.ClientConnInterface, infoClt accountspb.AccountServiceClient, txClt txpb.TxServiceClient, pricingClt pricingpb.PricingServiceClient) GrpcClient {
	return &Client{
=======
// @yaiba TODO: manually declare dependencies
func NewClient(ctx context.Context, cfg *Config, log log.Logger, conn grpc.ClientConnInterface,
	infoClt accountpb.AccountServiceClient, txClt txpb.TxServiceClient,
	pricingClt pricingpb.PricingServiceClient, cfgClt cfgpb.ConfigServiceClient) GrpcClient {
	return &Gr{
>>>>>>> 91b96b9c
		infoClt:    infoClt,
		txClt:      txClt,
		pricingClt: pricingClt,
		cfgClt:     cfgClt,
		conn:       conn.(*grpc.ClientConn),
		cfg:        cfg,
		log:        log,
	}
}

func New(ctx context.Context, cfg *Config, log log.Logger) (*Gr, error) {
	log.Debug("dail grpc server", zap.String("endpoint", cfg.Endpoint))
	conn, err := transport.Dial(ctx, cfg.Endpoint)
	if err != nil {
		return nil, fmt.Errorf("failed to dial server %s: %w", cfg.Endpoint, err)
	}
<<<<<<< HEAD
	return &Client{
		infoClt:    accountspb.NewAccountServiceClient(conn),
=======
	return &Gr{
		infoClt:    accountpb.NewAccountServiceClient(conn),
>>>>>>> 91b96b9c
		txClt:      txpb.NewTxServiceClient(conn),
		pricingClt: pricingpb.NewPricingServiceClient(conn),
		cfgClt:     cfgpb.NewConfigServiceClient(conn),
		cfg:        cfg,
		conn:       conn,
		log:        log,
	}, nil
}

func (c *Gr) Close() error {
	return c.conn.Close()
}<|MERGE_RESOLUTION|>--- conflicted
+++ resolved
@@ -3,55 +3,23 @@
 import (
 	"context"
 	"fmt"
-<<<<<<< HEAD
 	accountspb "kwil/api/protobuf/accounts/v0"
+	cfgpb "kwil/api/protobuf/config/v0"
 	pricingpb "kwil/api/protobuf/pricing/v0"
 	txpb "kwil/api/protobuf/tx/v0"
 	"kwil/internal/pkg/transport"
-	"kwil/pkg/crypto/transactions"
-	"kwil/pkg/databases"
-	"kwil/pkg/databases/executables"
-	"kwil/pkg/fund/accounts"
 	"kwil/pkg/log"
 
 	"go.uber.org/zap"
 	"google.golang.org/grpc"
 )
 
-type GrpcClient interface {
-	ListDatabases(ctx context.Context, address string) ([]string, error)
-	GetQueries(ctx context.Context, id string) ([]*executables.QuerySignature, error)
-	GetSchema(ctx context.Context, id string) (*databases.Database[[]byte], error)
-	EstimateCost(ctx context.Context, tx *transactions.Transaction) (string, error)
-	Broadcast(ctx context.Context, tx *transactions.Transaction) (*transactions.Response, error)
-	Ping(ctx context.Context) (string, error)
-	GetAccount(ctx context.Context, address string) (accounts.Account, error)
-	Close() error
-}
-
-=======
-	"go.uber.org/zap"
-	"google.golang.org/grpc"
-	accountpb "kwil/api/protobuf/kwil/account/v0/gen/go"
-	cfgpb "kwil/api/protobuf/kwil/configuration/v0/gen/go"
-	pricingpb "kwil/api/protobuf/kwil/pricing/v0/gen/go"
-	txpb "kwil/api/protobuf/kwil/tx/v0/gen/go"
-	"kwil/internal/pkg/transport"
-	"kwil/pkg/log"
-)
-
->>>>>>> 91b96b9c
 type Config struct {
 	Endpoint string `mapstructure:"endpoint"`
 }
 
-<<<<<<< HEAD
 type Client struct {
-	infoClt    accountspb.AccountServiceClient
-=======
-type Gr struct {
-	infoClt    accountpb.AccountServiceClient
->>>>>>> 91b96b9c
+	accountClt accountspb.AccountServiceClient
 	txClt      txpb.TxServiceClient
 	pricingClt pricingpb.PricingServiceClient
 	cfgClt     cfgpb.ConfigServiceClient
@@ -61,17 +29,12 @@
 	cfg  *Config
 }
 
-<<<<<<< HEAD
-func NewClient(ctx context.Context, cfg *Config, log log.Logger, conn grpc.ClientConnInterface, infoClt accountspb.AccountServiceClient, txClt txpb.TxServiceClient, pricingClt pricingpb.PricingServiceClient) GrpcClient {
-	return &Client{
-=======
 // @yaiba TODO: manually declare dependencies
 func NewClient(ctx context.Context, cfg *Config, log log.Logger, conn grpc.ClientConnInterface,
-	infoClt accountpb.AccountServiceClient, txClt txpb.TxServiceClient,
+	accountClt accountspb.AccountServiceClient, txClt txpb.TxServiceClient,
 	pricingClt pricingpb.PricingServiceClient, cfgClt cfgpb.ConfigServiceClient) GrpcClient {
-	return &Gr{
->>>>>>> 91b96b9c
-		infoClt:    infoClt,
+	return &Client{
+		accountClt: accountClt,
 		txClt:      txClt,
 		pricingClt: pricingClt,
 		cfgClt:     cfgClt,
@@ -81,19 +44,14 @@
 	}
 }
 
-func New(ctx context.Context, cfg *Config, log log.Logger) (*Gr, error) {
+func New(ctx context.Context, cfg *Config, log log.Logger) (*Client, error) {
 	log.Debug("dail grpc server", zap.String("endpoint", cfg.Endpoint))
 	conn, err := transport.Dial(ctx, cfg.Endpoint)
 	if err != nil {
 		return nil, fmt.Errorf("failed to dial server %s: %w", cfg.Endpoint, err)
 	}
-<<<<<<< HEAD
 	return &Client{
-		infoClt:    accountspb.NewAccountServiceClient(conn),
-=======
-	return &Gr{
-		infoClt:    accountpb.NewAccountServiceClient(conn),
->>>>>>> 91b96b9c
+		accountClt: accountspb.NewAccountServiceClient(conn),
 		txClt:      txpb.NewTxServiceClient(conn),
 		pricingClt: pricingpb.NewPricingServiceClient(conn),
 		cfgClt:     cfgpb.NewConfigServiceClient(conn),
@@ -103,6 +61,6 @@
 	}, nil
 }
 
-func (c *Gr) Close() error {
+func (c *Client) Close() error {
 	return c.conn.Close()
 }