{
  "swagger": "2.0",
  "info": {
    "title": "kwil/account/v0/service.proto",
    "version": "version not set"
  },
  "tags": [
    {
      "name": "AccountService"
    },
    {
      "name": "ConfigService"
    },
    {
      "name": "PricingService"
    },
    {
      "name": "TxService"
    }
  ],
  "consumes": [
    "application/json"
  ],
  "produces": [
    "application/json"
  ],
  "paths": {
    "/api/v0/address": {
      "get": {
        "operationId": "TxService_GetAddress",
        "responses": {
          "200": {
            "description": "A successful response.",
            "schema": {
              "$ref": "#/definitions/txGetAddressResponse"
            }
          },
          "default": {
            "description": "An unexpected error response.",
            "schema": {
              "$ref": "#/definitions/rpcStatus"
            }
          }
        },
        "tags": [
          "TxService"
        ]
      }
    },
    "/api/v0/broadcast": {
      "post": {
        "operationId": "TxService_Broadcast",
        "responses": {
          "200": {
            "description": "A successful response.",
            "schema": {
              "$ref": "#/definitions/txBroadcastResponse"
            }
          },
          "default": {
            "description": "An unexpected error response.",
            "schema": {
              "$ref": "#/definitions/rpcStatus"
            }
          }
        },
        "parameters": [
          {
            "name": "body",
            "in": "body",
            "required": true,
            "schema": {
              "$ref": "#/definitions/txBroadcastRequest"
            }
          }
        ],
        "tags": [
          "TxService"
        ]
      }
    },
    "/api/v0/config": {
      "get": {
        "operationId": "ConfigService_GetAll",
        "responses": {
          "200": {
            "description": "A successful response.",
            "schema": {
              "$ref": "#/definitions/configGetCfgResponse"
            }
          },
          "default": {
            "description": "An unexpected error response.",
            "schema": {
              "$ref": "#/definitions/rpcStatus"
            }
          }
        },
        "tags": [
          "ConfigService"
        ]
      }
    },
    "/api/v0/config/funding": {
      "get": {
        "operationId": "ConfigService_GetFunding",
        "responses": {
          "200": {
            "description": "A successful response.",
            "schema": {
              "$ref": "#/definitions/configGetFundingCfgResponse"
            }
          },
          "default": {
            "description": "An unexpected error response.",
            "schema": {
              "$ref": "#/definitions/rpcStatus"
            }
          }
        },
        "tags": [
          "ConfigService"
        ]
      }
    },
    "/api/v0/ping": {
      "get": {
        "operationId": "TxService_Ping",
        "responses": {
          "200": {
            "description": "A successful response.",
            "schema": {
              "$ref": "#/definitions/txPongResponse"
            }
          },
          "default": {
            "description": "An unexpected error response.",
            "schema": {
              "$ref": "#/definitions/rpcStatus"
            }
          }
        },
        "parameters": [
          {
            "name": "message",
            "in": "query",
            "required": false,
            "type": "string"
          }
        ],
        "tags": [
          "TxService"
        ]
      }
    },
    "/api/v0/pricing/estimate": {
      "post": {
        "operationId": "PricingService_EstimateCost",
        "responses": {
          "200": {
            "description": "A successful response.",
            "schema": {
              "$ref": "#/definitions/pricingEstimateResponse"
            }
          },
          "default": {
            "description": "An unexpected error response.",
            "schema": {
              "$ref": "#/definitions/rpcStatus"
            }
          }
        },
        "parameters": [
          {
            "name": "body",
            "in": "body",
            "required": true,
            "schema": {
              "$ref": "#/definitions/pricingEstimateRequest"
            }
          }
        ],
        "tags": [
          "PricingService"
        ]
      }
    },
    "/api/v0/schema/validate": {
      "post": {
        "operationId": "TxService_ValidateSchema",
        "responses": {
          "200": {
            "description": "A successful response.",
            "schema": {
              "$ref": "#/definitions/txValidateSchemaResponse"
            }
          },
          "default": {
            "description": "An unexpected error response.",
            "schema": {
              "$ref": "#/definitions/rpcStatus"
            }
          }
        },
        "parameters": [
          {
            "name": "body",
            "in": "body",
            "required": true,
            "schema": {
              "$ref": "#/definitions/txValidateSchemaRequest"
            }
          }
        ],
        "tags": [
          "TxService"
        ]
      }
    },
    "/api/v0/{address}/account": {
      "get": {
        "operationId": "AccountService_GetAccount",
        "responses": {
          "200": {
            "description": "A successful response.",
            "schema": {
              "$ref": "#/definitions/accountsGetAccountResponse"
            }
          },
          "default": {
            "description": "An unexpected error response.",
            "schema": {
              "$ref": "#/definitions/rpcStatus"
            }
          }
        },
        "parameters": [
          {
            "name": "address",
            "in": "path",
            "required": true,
            "type": "string"
          }
        ],
        "tags": [
          "AccountService"
        ]
      }
    },
    "/api/v0/{id}/queries": {
      "get": {
        "operationId": "TxService_GetQueries",
        "responses": {
          "200": {
            "description": "A successful response.",
            "schema": {
              "$ref": "#/definitions/txGetQueriesResponse"
            }
          },
          "default": {
            "description": "An unexpected error response.",
            "schema": {
              "$ref": "#/definitions/rpcStatus"
            }
          }
        },
        "parameters": [
          {
            "name": "id",
            "in": "path",
            "required": true,
            "type": "string"
          }
        ],
        "tags": [
          "TxService"
        ]
      }
    },
    "/api/v0/{id}/schema": {
      "get": {
        "operationId": "TxService_GetSchema",
        "responses": {
          "200": {
            "description": "A successful response.",
            "schema": {
              "$ref": "#/definitions/txGetSchemaResponse"
            }
          },
          "default": {
            "description": "An unexpected error response.",
            "schema": {
              "$ref": "#/definitions/rpcStatus"
            }
          }
        },
        "parameters": [
          {
            "name": "id",
            "in": "path",
            "required": true,
            "type": "string"
          }
        ],
        "tags": [
          "TxService"
        ]
      }
    },
    "/api/v0/{owner}/databases": {
      "get": {
        "operationId": "TxService_ListDatabases",
        "responses": {
          "200": {
            "description": "A successful response.",
            "schema": {
              "$ref": "#/definitions/txListDatabasesResponse"
            }
          },
          "default": {
            "description": "An unexpected error response.",
            "schema": {
              "$ref": "#/definitions/rpcStatus"
            }
          }
        },
        "parameters": [
          {
            "name": "owner",
            "in": "path",
            "required": true,
            "type": "string"
          }
        ],
        "tags": [
          "TxService"
        ]
      }
    }
  },
  "definitions": {
    "accountsGetAccountResponse": {
      "type": "object",
      "properties": {
        "account": {
          "$ref": "#/definitions/commonAccount"
        }
      }
    },
    "commonAccount": {
      "type": "object",
      "properties": {
        "address": {
          "type": "string"
        },
        "balance": {
          "type": "string"
        },
        "spent": {
          "type": "string"
        },
        "nonce": {
          "type": "string",
          "format": "int64"
        }
      }
    },
    "commonArg": {
      "type": "object",
      "properties": {
        "name": {
          "type": "string"
        },
        "type": {
          "$ref": "#/definitions/commonDataType"
        }
      }
    },
    "commonAttribute": {
      "type": "object",
      "properties": {
        "type": {
          "$ref": "#/definitions/commonAttributeType"
        },
        "value": {
          "type": "string",
          "format": "byte"
        }
      }
    },
    "commonAttributeType": {
      "type": "string",
      "enum": [
        "INVALID_ATTRIBUTE",
        "PRIMARY_KEY",
        "UNIQUE",
        "NOT_NULL",
        "DEFAULT",
        "MIN",
        "MAX",
        "MIN_LENGTH",
        "MAX_LENGTH"
      ],
      "default": "INVALID_ATTRIBUTE"
    },
    "commonColumn": {
      "type": "object",
      "properties": {
        "name": {
          "type": "string"
        },
        "type": {
          "$ref": "#/definitions/commonDataType"
        },
        "attributes": {
          "type": "array",
          "items": {
            "$ref": "#/definitions/commonAttribute"
          }
        }
      }
    },
    "commonComparisonOperator": {
      "type": "string",
      "enum": [
        "OPERATOR_INVALID",
        "OPERATOR_EQUAL",
        "OPERATOR_NOT_EQUAL",
        "OPERATOR_GREATER_THAN",
        "OPERATOR_GREATER_THAN_OR_EQUAL",
        "OPERATOR_LESS_THAN",
        "OPERATOR_LESS_THAN_OR_EQUAL"
      ],
      "default": "OPERATOR_INVALID"
    },
    "commonDataType": {
      "type": "string",
      "enum": [
        "INVALID_TYPE",
        "NULL",
        "STRING",
        "INT32",
        "INT64",
        "BOOLEAN"
      ],
      "default": "INVALID_TYPE"
    },
    "commonDatabase": {
      "type": "object",
      "properties": {
        "name": {
          "type": "string"
        },
        "owner": {
          "type": "string"
        },
        "tables": {
          "type": "array",
          "items": {
            "$ref": "#/definitions/commonTable"
          }
        },
        "sql_queries": {
          "type": "array",
          "items": {
            "$ref": "#/definitions/commonSQLQuery"
          }
        },
        "roles": {
          "type": "array",
          "items": {
            "$ref": "#/definitions/commonRole"
          }
        },
        "indexes": {
          "type": "array",
          "items": {
            "$ref": "#/definitions/commonIndex"
          }
        }
      }
    },
    "commonIndex": {
      "type": "object",
      "properties": {
        "name": {
          "type": "string"
        },
        "table": {
          "type": "string"
        },
        "columns": {
          "type": "array",
          "items": {
            "type": "string"
          }
        },
        "using": {
          "$ref": "#/definitions/commonIndexType"
        }
      }
    },
    "commonIndexType": {
      "type": "string",
      "enum": [
        "INVALID_INDEX",
        "BTREE"
      ],
      "default": "INVALID_INDEX"
    },
    "commonModifierType": {
      "type": "string",
      "enum": [
        "NO_MODIFIER",
        "CALLER"
      ],
      "default": "NO_MODIFIER"
    },
    "commonParameter": {
      "type": "object",
      "properties": {
        "name": {
          "type": "string"
        },
        "column": {
          "type": "string"
        },
        "static": {
          "type": "boolean"
        },
        "value": {
          "type": "string"
        },
        "modifier": {
          "$ref": "#/definitions/commonModifierType"
        }
      }
    },
    "commonPayloadType": {
      "type": "string",
      "enum": [
        "INVALID_PAYLOAD_TYPE",
        "DEPLOY_DATABASE",
        "MODIFY_DATABASE",
        "DELETE_DATABASE",
        "EXECUTE_QUERY",
        "WITHDRAW"
      ],
      "default": "INVALID_PAYLOAD_TYPE"
    },
    "commonQuerySignature": {
      "type": "object",
      "properties": {
        "name": {
          "type": "string"
        },
        "args": {
          "type": "array",
          "items": {
            "$ref": "#/definitions/commonArg"
          }
        }
      }
    },
    "commonQueryType": {
      "type": "string",
      "enum": [
        "QUERY_INVALID",
        "QUERY_INSERT",
        "QUERY_UPDATE",
        "QUERY_DELETE"
      ],
      "default": "QUERY_INVALID"
    },
    "commonRole": {
      "type": "object",
      "properties": {
        "name": {
          "type": "string"
        },
        "default": {
          "type": "boolean"
        },
        "permissions": {
          "type": "array",
          "items": {
            "type": "string"
          }
        }
      }
    },
    "commonSQLQuery": {
      "type": "object",
      "properties": {
        "name": {
          "type": "string"
        },
        "type": {
          "$ref": "#/definitions/commonQueryType"
        },
        "table": {
          "type": "string"
        },
        "parameters": {
          "type": "array",
          "items": {
            "$ref": "#/definitions/commonParameter"
          }
        },
        "where": {
          "type": "array",
          "items": {
            "$ref": "#/definitions/commonWhereClause"
          }
        }
      }
    },
    "commonSignature": {
      "type": "object",
      "properties": {
        "signature_bytes": {
          "type": "string",
          "format": "byte"
        },
        "signature_type": {
          "$ref": "#/definitions/commonSignatureType"
        }
      }
    },
    "commonSignatureType": {
      "type": "string",
      "enum": [
        "INVALID_SINATURE_TYPE",
        "PK_SECP256K1_UNCOMPRESSED",
        "ACCOUNT_SECP256K1_UNCOMPRESSED",
        "END_SIGNATURE_TYPE"
      ],
      "default": "INVALID_SINATURE_TYPE"
    },
    "commonTable": {
      "type": "object",
      "properties": {
        "name": {
          "type": "string"
        },
        "columns": {
          "type": "array",
          "items": {
            "$ref": "#/definitions/commonColumn"
          }
        }
      }
    },
    "commonTx": {
      "type": "object",
      "properties": {
        "hash": {
          "type": "string",
          "format": "byte"
        },
        "payload_type": {
          "$ref": "#/definitions/commonPayloadType"
        },
        "payload": {
          "type": "string",
          "format": "byte"
        },
        "nonce": {
          "type": "string",
          "format": "int64"
        },
        "signature": {
          "$ref": "#/definitions/commonSignature"
        },
        "fee": {
          "type": "string"
        },
        "sender": {
          "type": "string"
        }
      }
    },
    "commonWhereClause": {
      "type": "object",
      "properties": {
        "name": {
          "type": "string"
        },
        "column": {
          "type": "string"
        },
        "static": {
          "type": "boolean"
        },
        "value": {
          "type": "string"
        },
        "modifier": {
          "$ref": "#/definitions/commonModifierType"
        },
        "operator": {
          "$ref": "#/definitions/commonComparisonOperator"
        }
      }
    },
    "configGetCfgResponse": {
      "type": "object",
      "properties": {
        "funding": {
          "$ref": "#/definitions/configGetFundingCfgResponse"
        }
      }
    },
    "configGetFundingCfgResponse": {
      "type": "object",
      "properties": {
        "chain_code": {
          "type": "string",
          "format": "int64"
        },
<<<<<<< HEAD
        "providerAddress": {
          "type": "string"
        },
        "poolAddress": {
=======
        "provider_address": {
          "type": "string"
        },
        "pool_address": {
>>>>>>> 5d869097
          "type": "string"
        }
      }
    },
    "pricingEstimateRequest": {
      "type": "object",
      "properties": {
        "tx": {
          "$ref": "#/definitions/commonTx"
        }
      }
    },
    "pricingEstimateResponse": {
      "type": "object",
      "properties": {
        "cost": {
          "type": "string"
        }
      }
    },
    "protobufAny": {
      "type": "object",
      "properties": {
        "@type": {
          "type": "string"
        }
      },
      "additionalProperties": {}
    },
    "rpcStatus": {
      "type": "object",
      "properties": {
        "code": {
          "type": "integer",
          "format": "int32"
        },
        "message": {
          "type": "string"
        },
        "details": {
          "type": "array",
          "items": {
            "$ref": "#/definitions/protobufAny"
          }
        }
      }
    },
    "txBroadcastRequest": {
      "type": "object",
      "properties": {
        "tx": {
          "$ref": "#/definitions/commonTx"
        }
      }
    },
    "txBroadcastResponse": {
      "type": "object",
      "properties": {
        "hash": {
          "type": "string",
          "format": "byte"
        },
        "fee": {
          "type": "string"
        }
      }
    },
    "txGetAddressResponse": {
      "type": "object",
      "properties": {
        "address": {
          "type": "string"
        }
      }
    },
    "txGetQueriesResponse": {
      "type": "object",
      "properties": {
        "queries": {
          "type": "array",
          "items": {
            "$ref": "#/definitions/commonQuerySignature"
          }
        }
      }
    },
    "txGetSchemaResponse": {
      "type": "object",
      "properties": {
        "database": {
          "$ref": "#/definitions/commonDatabase"
        }
      }
    },
    "txListDatabasesResponse": {
      "type": "object",
      "properties": {
        "databases": {
          "type": "array",
          "items": {
            "type": "string"
          }
        }
      }
    },
    "txPongResponse": {
      "type": "object",
      "properties": {
        "message": {
          "type": "string"
        }
      }
    },
    "txValidateSchemaRequest": {
      "type": "object",
      "properties": {
        "schema": {
          "$ref": "#/definitions/commonDatabase"
        }
      }
    },
    "txValidateSchemaResponse": {
      "type": "object",
      "properties": {
        "valid": {
          "type": "boolean"
        },
        "error": {
          "type": "string"
        }
      }
    }
  }
}<|MERGE_RESOLUTION|>--- conflicted
+++ resolved
@@ -718,17 +718,10 @@
           "type": "string",
           "format": "int64"
         },
-<<<<<<< HEAD
-        "providerAddress": {
-          "type": "string"
-        },
-        "poolAddress": {
-=======
         "provider_address": {
           "type": "string"
         },
         "pool_address": {
->>>>>>> 5d869097
           "type": "string"
         }
       }
