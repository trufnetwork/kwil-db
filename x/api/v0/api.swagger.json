{
  "swagger": "2.0",
  "info": {
    "title": "api/v0/service.proto",
    "version": "version not set"
  },
  "tags": [
    {
      "name": "KwilService"
    }
  ],
  "consumes": [
    "application/json"
  ],
  "produces": [
    "application/json"
  ],
  "paths": {
    "/api/v0/connect": {
      "get": {
        "operationId": "KwilService_Connect",
        "responses": {
          "200": {
            "description": "A successful response.",
            "schema": {
              "$ref": "#/definitions/v0ConnectResponse"
            }
          },
          "default": {
            "description": "An unexpected error response.",
            "schema": {
              "$ref": "#/definitions/rpcStatus"
            }
          }
        },
        "tags": [
          "KwilService"
        ]
      }
    },
    "/api/v0/databases": {
      "get": {
        "operationId": "KwilService_ListDatabases",
        "responses": {
          "200": {
            "description": "A successful response.",
            "schema": {
              "$ref": "#/definitions/v0ListDatabasesResponse"
            }
          },
          "default": {
            "description": "An unexpected error response.",
            "schema": {
              "$ref": "#/definitions/rpcStatus"
            }
          }
        },
        "tags": [
          "KwilService"
        ]
      },
      "post": {
        "summary": "Databases",
        "operationId": "KwilService_CreateDatabase",
        "responses": {
          "200": {
            "description": "A successful response.",
            "schema": {
              "$ref": "#/definitions/v0CreateDatabaseResponse"
            }
          },
          "default": {
            "description": "An unexpected error response.",
            "schema": {
              "$ref": "#/definitions/rpcStatus"
            }
          }
        },
        "parameters": [
          {
            "name": "body",
            "in": "body",
            "required": true,
            "schema": {
              "$ref": "#/definitions/v0CreateDatabaseRequest"
            }
          }
        ],
        "tags": [
          "KwilService"
        ]
      }
    },
    "/api/v0/databases/{databaseId}/queries": {
      "get": {
        "operationId": "KwilService_GetQueries",
        "responses": {
          "200": {
            "description": "A successful response.",
            "schema": {
              "$ref": "#/definitions/v0GetQueriesResponse"
            }
          },
          "default": {
            "description": "An unexpected error response.",
            "schema": {
              "$ref": "#/definitions/rpcStatus"
            }
          }
        },
        "parameters": [
          {
            "name": "databaseId",
            "in": "path",
            "required": true,
            "type": "string"
          }
        ],
        "tags": [
          "KwilService"
        ]
      }
    },
    "/api/v0/databases/{databaseId}/query": {
      "post": {
        "summary": "Queries",
        "operationId": "KwilService_PostQuery",
        "responses": {
          "200": {
            "description": "A successful response.",
            "schema": {
              "$ref": "#/definitions/v0PostQueryResponse"
            }
          },
          "default": {
            "description": "An unexpected error response.",
            "schema": {
              "$ref": "#/definitions/rpcStatus"
            }
          }
        },
        "parameters": [
          {
            "name": "databaseId",
            "in": "path",
            "required": true,
            "type": "string"
          },
          {
            "name": "body",
            "in": "body",
            "required": true,
            "schema": {
              "type": "object",
              "properties": {
                "query": {
                  "type": "string"
                },
                "from": {
                  "type": "string"
                },
                "signature": {
                  "type": "string"
                }
              }
            }
          }
        ],
        "tags": [
          "KwilService"
        ]
      }
    },
    "/api/v0/databases/{databaseId}/roles": {
      "get": {
        "operationId": "KwilService_ListRoles",
        "responses": {
          "200": {
            "description": "A successful response.",
            "schema": {
              "$ref": "#/definitions/v0ListRolesResponse"
            }
          },
          "default": {
            "description": "An unexpected error response.",
            "schema": {
              "$ref": "#/definitions/rpcStatus"
            }
          }
        },
        "parameters": [
          {
            "name": "databaseId",
            "in": "path",
            "required": true,
            "type": "string"
          }
        ],
        "tags": [
          "KwilService"
        ]
      },
      "post": {
        "summary": "Roles",
        "operationId": "KwilService_CreateRole",
        "responses": {
          "200": {
            "description": "A successful response.",
            "schema": {
              "$ref": "#/definitions/v0CreateRoleResponse"
            }
          },
          "default": {
            "description": "An unexpected error response.",
            "schema": {
              "$ref": "#/definitions/rpcStatus"
            }
          }
        },
        "parameters": [
          {
            "name": "databaseId",
            "in": "path",
            "required": true,
            "type": "string"
          },
          {
            "name": "body",
            "in": "body",
            "required": true,
            "schema": {
              "type": "object"
            }
          }
        ],
        "tags": [
          "KwilService"
        ]
      }
    },
    "/api/v0/databases/{databaseId}/roles/{id}": {
      "get": {
        "operationId": "KwilService_GetRole",
        "responses": {
          "200": {
            "description": "A successful response.",
            "schema": {
              "$ref": "#/definitions/v0GetRoleResponse"
            }
          },
          "default": {
            "description": "An unexpected error response.",
            "schema": {
              "$ref": "#/definitions/rpcStatus"
            }
          }
        },
        "parameters": [
          {
            "name": "databaseId",
            "in": "path",
            "required": true,
            "type": "string"
          },
          {
            "name": "id",
            "in": "path",
            "required": true,
            "type": "string"
          }
        ],
        "tags": [
          "KwilService"
        ]
      },
      "delete": {
        "operationId": "KwilService_DeleteRole",
        "responses": {
          "200": {
            "description": "A successful response.",
            "schema": {
              "$ref": "#/definitions/v0DeleteRoleResponse"
            }
          },
          "default": {
            "description": "An unexpected error response.",
            "schema": {
              "$ref": "#/definitions/rpcStatus"
            }
          }
        },
        "parameters": [
          {
            "name": "databaseId",
            "in": "path",
            "required": true,
            "type": "string"
          },
          {
            "name": "id",
            "in": "path",
            "required": true,
            "type": "string"
          }
        ],
        "tags": [
          "KwilService"
        ]
      },
      "put": {
        "operationId": "KwilService_UpdateRole",
        "responses": {
          "200": {
            "description": "A successful response.",
            "schema": {
              "$ref": "#/definitions/v0UpdateRoleResponse"
            }
          },
          "default": {
            "description": "An unexpected error response.",
            "schema": {
              "$ref": "#/definitions/rpcStatus"
            }
          }
        },
        "parameters": [
          {
            "name": "databaseId",
            "in": "path",
            "required": true,
            "type": "string"
          },
          {
            "name": "id",
            "in": "path",
            "required": true,
            "type": "string"
          },
          {
            "name": "body",
            "in": "body",
            "required": true,
            "schema": {
              "type": "object"
            }
          }
        ],
        "tags": [
          "KwilService"
        ]
      }
    },
    "/api/v0/databases/{databaseId}/tables": {
      "get": {
        "operationId": "KwilService_ListTables",
        "responses": {
          "200": {
            "description": "A successful response.",
            "schema": {
              "$ref": "#/definitions/v0ListTablesResponse"
            }
          },
          "default": {
            "description": "An unexpected error response.",
            "schema": {
              "$ref": "#/definitions/rpcStatus"
            }
          }
        },
        "parameters": [
          {
            "name": "databaseId",
            "in": "path",
            "required": true,
            "type": "string"
          }
        ],
        "tags": [
          "KwilService"
        ]
      },
      "post": {
        "summary": "Tables",
        "operationId": "KwilService_CreateTable",
        "responses": {
          "200": {
            "description": "A successful response.",
            "schema": {
              "$ref": "#/definitions/v0CreateTableResponse"
            }
          },
          "default": {
            "description": "An unexpected error response.",
            "schema": {
              "$ref": "#/definitions/rpcStatus"
            }
          }
        },
        "parameters": [
          {
            "name": "databaseId",
            "in": "path",
            "required": true,
            "type": "string"
          },
          {
            "name": "body",
            "in": "body",
            "required": true,
            "schema": {
              "type": "object"
            }
          }
        ],
        "tags": [
          "KwilService"
        ]
      }
    },
    "/api/v0/databases/{databaseId}/tables/{id}": {
      "get": {
        "operationId": "KwilService_GetTable",
        "responses": {
          "200": {
            "description": "A successful response.",
            "schema": {
              "$ref": "#/definitions/v0GetTableResponse"
            }
          },
          "default": {
            "description": "An unexpected error response.",
            "schema": {
              "$ref": "#/definitions/rpcStatus"
            }
          }
        },
        "parameters": [
          {
            "name": "databaseId",
            "in": "path",
            "required": true,
            "type": "string"
          },
          {
            "name": "id",
            "in": "path",
            "required": true,
            "type": "string"
          }
        ],
        "tags": [
          "KwilService"
        ]
      },
      "delete": {
        "operationId": "KwilService_DeleteTable",
        "responses": {
          "200": {
            "description": "A successful response.",
            "schema": {
              "$ref": "#/definitions/v0DeleteTableResponse"
            }
          },
          "default": {
            "description": "An unexpected error response.",
            "schema": {
              "$ref": "#/definitions/rpcStatus"
            }
          }
        },
        "parameters": [
          {
            "name": "databaseId",
            "in": "path",
            "required": true,
            "type": "string"
          },
          {
            "name": "id",
            "in": "path",
            "required": true,
            "type": "string"
          }
        ],
        "tags": [
          "KwilService"
        ]
      },
      "put": {
        "operationId": "KwilService_UpdateTable",
        "responses": {
          "200": {
            "description": "A successful response.",
            "schema": {
              "$ref": "#/definitions/v0UpdateTableResponse"
            }
          },
          "default": {
            "description": "An unexpected error response.",
            "schema": {
              "$ref": "#/definitions/rpcStatus"
            }
          }
        },
        "parameters": [
          {
            "name": "databaseId",
            "in": "path",
            "required": true,
            "type": "string"
          },
          {
            "name": "id",
            "in": "path",
            "required": true,
            "type": "string"
          },
          {
            "name": "body",
            "in": "body",
            "required": true,
            "schema": {
              "type": "object"
            }
          }
        ],
        "tags": [
          "KwilService"
        ]
      }
    },
    "/api/v0/databases/{id}": {
      "get": {
        "operationId": "KwilService_GetDatabase",
        "responses": {
          "200": {
            "description": "A successful response.",
            "schema": {
              "$ref": "#/definitions/v0GetDatabaseResponse"
            }
          },
          "default": {
            "description": "An unexpected error response.",
            "schema": {
              "$ref": "#/definitions/rpcStatus"
            }
          }
        },
        "parameters": [
          {
            "name": "id",
            "in": "path",
            "required": true,
            "type": "string"
          }
        ],
        "tags": [
          "KwilService"
        ]
      },
      "delete": {
        "operationId": "KwilService_DeleteDatabase",
        "responses": {
          "200": {
            "description": "A successful response.",
            "schema": {
              "$ref": "#/definitions/v0DeleteDatabaseResponse"
            }
          },
          "default": {
            "description": "An unexpected error response.",
            "schema": {
              "$ref": "#/definitions/rpcStatus"
            }
          }
        },
        "parameters": [
          {
            "name": "id",
            "in": "path",
            "required": true,
            "type": "string"
          }
        ],
        "tags": [
          "KwilService"
        ]
      },
      "put": {
        "operationId": "KwilService_UpdateDatabase",
        "responses": {
          "200": {
            "description": "A successful response.",
            "schema": {
              "$ref": "#/definitions/v0UpdateDatabaseResponse"
            }
          },
          "default": {
            "description": "An unexpected error response.",
            "schema": {
              "$ref": "#/definitions/rpcStatus"
            }
          }
        },
        "parameters": [
          {
            "name": "id",
            "in": "path",
            "required": true,
            "type": "string"
          },
          {
            "name": "body",
            "in": "body",
            "required": true,
            "schema": {
              "type": "object",
              "properties": {
                "name": {
                  "type": "string"
                },
                "owner": {
                  "type": "string"
                },
                "fee": {
                  "type": "string"
                },
                "operation": {
                  "type": "integer",
                  "format": "int32"
                },
                "crud": {
                  "type": "integer",
                  "format": "int32"
                },
                "instructions": {
                  "type": "string"
                },
                "from": {
                  "type": "string"
                },
                "nonce": {
                  "type": "string"
                },
                "signature": {
                  "type": "string"
                }
              }
            }
          }
        ],
        "tags": [
          "KwilService"
        ]
      }
    },
    "/api/v0/wallets/{id}/balance": {
      "get": {
        "summary": "Wallets",
        "operationId": "KwilService_GetBalance",
        "responses": {
          "200": {
            "description": "A successful response.",
            "schema": {
              "$ref": "#/definitions/v0GetBalanceResponse"
            }
          },
          "default": {
            "description": "An unexpected error response.",
            "schema": {
              "$ref": "#/definitions/rpcStatus"
            }
          }
        },
        "parameters": [
          {
            "name": "id",
            "in": "path",
            "required": true,
            "type": "string"
          }
        ],
        "tags": [
          "KwilService"
        ]
      }
    },
    "/api/v0/wallets/{id}/{databaseId}/role": {
      "get": {
        "operationId": "KwilService_GetWalletRole",
        "responses": {
          "200": {
            "description": "A successful response.",
            "schema": {
              "$ref": "#/definitions/v0GetWalletRoleResponse"
            }
          },
          "default": {
            "description": "An unexpected error response.",
            "schema": {
              "$ref": "#/definitions/rpcStatus"
            }
          }
        },
        "parameters": [
          {
            "name": "id",
            "in": "path",
            "required": true,
            "type": "string"
          },
          {
            "name": "databaseId",
            "in": "path",
            "required": true,
            "type": "string"
          }
        ],
        "tags": [
          "KwilService"
        ]
      }
    }
  },
  "definitions": {
    "protobufAny": {
      "type": "object",
      "properties": {
        "@type": {
          "type": "string"
        }
      },
      "additionalProperties": {}
    },
    "rpcStatus": {
      "type": "object",
      "properties": {
        "code": {
          "type": "integer",
          "format": "int32"
        },
        "message": {
          "type": "string"
        },
        "details": {
          "type": "array",
          "items": {
            "$ref": "#/definitions/protobufAny"
          }
        }
      }
    },
    "v0ConnectResponse": {
      "type": "object",
      "properties": {
        "address": {
          "type": "string"
        }
      }
    },
    "v0CreateDatabaseRequest": {
      "type": "object",
      "properties": {
        "id": {
          "type": "string"
        },
        "name": {
          "type": "string"
        },
        "type": {
          "type": "string"
        },
        "fee": {
          "type": "string"
        },
        "operation": {
          "type": "integer",
          "format": "int32"
        },
        "crud": {
          "type": "integer",
          "format": "int32"
        },
        "from": {
          "type": "string"
        },
        "signature": {
          "type": "string"
        }
      }
    },
    "v0CreateDatabaseResponse": {
      "type": "object"
    },
    "v0CreateRoleResponse": {
      "type": "object"
    },
    "v0CreateTableResponse": {
      "type": "object"
    },
    "v0DBQuery": {
      "type": "object",
      "properties": {
        "name": {
          "type": "string"
        },
        "query": {
          "type": "string"
        },
        "parameters": {
          "type": "array",
          "items": {
            "$ref": "#/definitions/v0input"
          }
        }
      }
    },
    "v0DeleteDatabaseResponse": {
      "type": "object"
    },
    "v0DeleteRoleResponse": {
      "type": "object"
    },
    "v0DeleteTableResponse": {
      "type": "object"
    },
    "v0GetBalanceResponse": {
      "type": "object",
      "properties": {
        "balance": {
          "type": "string"
        }
      }
    },
    "v0GetDatabaseResponse": {
      "type": "object"
    },
    "v0GetQueriesResponse": {
      "type": "object",
      "properties": {
        "queries": {
          "type": "array",
          "items": {
            "$ref": "#/definitions/v0DBQuery"
          }
        }
      }
    },
    "v0GetRoleResponse": {
      "type": "object",
      "properties": {
        "name": {
          "type": "string"
        },
        "permissions": {
          "$ref": "#/definitions/v0GetRoleResponseperms"
        }
      }
    },
    "v0GetRoleResponseperms": {
      "type": "object",
      "properties": {
        "ddl": {
          "type": "boolean"
        },
        "queries": {
          "type": "array",
          "items": {
            "type": "string"
          }
        }
      }
    },
    "v0GetTableResponse": {
      "type": "object"
    },
    "v0GetWalletRoleResponse": {
      "type": "object",
      "properties": {
        "name": {
          "type": "string"
        },
        "permissions": {
          "$ref": "#/definitions/v0GetWalletRoleResponseperms"
        }
      }
    },
    "v0GetWalletRoleResponseperms": {
      "type": "object",
      "properties": {
        "ddl": {
          "type": "boolean"
        },
        "queries": {
          "type": "array",
          "items": {
            "type": "string"
          }
        }
      }
    },
    "v0ListDatabasesResponse": {
      "type": "object"
    },
    "v0ListRolesResponse": {
      "type": "object",
      "properties": {
        "roles": {
          "type": "array",
          "items": {
            "type": "string"
          }
        }
      }
    },
    "v0ListTablesResponse": {
      "type": "object"
    },
    "v0PlanResponse": {
      "type": "object"
    },
    "v0PostQueryResponse": {
<<<<<<< HEAD
      "type": "object",
      "properties": {
        "id": {
          "type": "string"
        },
        "msg": {
          "type": "string"
        }
      }
=======
      "type": "object"
>>>>>>> bc8ba453
    },
    "v0UpdateDatabaseResponse": {
      "type": "object"
    },
    "v0UpdateRoleResponse": {
      "type": "object"
    },
    "v0UpdateTableResponse": {
      "type": "object"
    },
    "v0input": {
      "type": "object",
      "properties": {
        "name": {
          "type": "string"
        },
        "type": {
          "type": "string"
        }
      }
    }
  }
}<|MERGE_RESOLUTION|>--- conflicted
+++ resolved
@@ -920,19 +920,7 @@
       "type": "object"
     },
     "v0PostQueryResponse": {
-<<<<<<< HEAD
-      "type": "object",
-      "properties": {
-        "id": {
-          "type": "string"
-        },
-        "msg": {
-          "type": "string"
-        }
-      }
-=======
-      "type": "object"
->>>>>>> bc8ba453
+      "type": "object"
     },
     "v0UpdateDatabaseResponse": {
       "type": "object"
