--- conflicted
+++ resolved
@@ -4,14 +4,10 @@
 	"context"
 	"encoding/json"
 	"fmt"
-<<<<<<< HEAD
-	"math/big"
-=======
 	"kwil/x"
 	"kwil/x/messaging/mx"
 	"kwil/x/messaging/pub"
 	request "kwil/x/request_manager"
->>>>>>> 01dd896a
 
 	types "kwil/pkg/types/db"
 	v0 "kwil/x/api/v0"
