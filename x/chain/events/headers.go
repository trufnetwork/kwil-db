package events

import (
	"context"
	"math/big"
	"sync"
	"time"

	"github.com/ethereum/go-ethereum"
	"github.com/ethereum/go-ethereum/core/types"
	"github.com/rs/zerolog/log"
)

func (ef *EventFeed) listenForBlockHeaders(ctx context.Context) (chan *big.Int, error) {
	headers := make(chan *types.Header)
	sub, err := ef.EthClient.SubscribeNewHead(ctx, headers)
	if err != nil {
		return nil, err
	}

	lh, err := ef.ds.GetLastHeight()
	if err != nil {
		return nil, err
	}

	headerStore := HeaderQueue{
		queue: []*big.Int{},
		last:  lh,
	}

	retChan := make(chan *big.Int, ef.conf.GetBufferSize())

	// goroutine listens to new headers
	go func() {
		// Duration needs time in nanoseconds
		timeoutTime := time.Duration(1000000000 * ef.conf.GetBlockTimeout())
		for {
			select {
			case err := <-sub.Err():
				log.Fatal().Err(err).Msg("failed to subscribe to new block headers")
			case <-time.After(timeoutTime):
				// Websocket might have closed, re-launching
				ef.log.Warn().Dur("timeout", timeoutTime).Msgf("web socket timeout, reconnecting")
				sub.Unsubscribe()
				sub = ef.resubscribeEthClient(ctx, headers)
			case header := <-headers:
				/*
					In this section, we will receive headers and store them in an array

					1.
					When a header is received, we will check to ensure it is one greater than last
					If it is, we will add it to the array
					If it is greater than one larger, we will add as many as necessary
					If it is less than one larger, we will do nothing

					2.
					If the HeaderQueue is <= than required confirmations, we do nothing
					If it is >, we will pull from the start of the queue and send it to the return channel
					We will pull until the queue is equal to the required confirmations

				*/

				ef.log.Debug().Msgf("received pre-commit header %s", header.Number.String())

				// 1.
				bi := big.NewInt(0)
				expected := bi.Add(headerStore.last, big.NewInt(1))
				if header.Number.Cmp(expected) == 0 {

					// This is the expected header
					ef.log.Debug().Msgf("received expected header %s", header.Number.String())
					headerStore.append(header.Number)

				} else if header.Number.Cmp(expected) > 0 {

					// received is greater than expected
					ef.log.Debug().Msgf("received header is greater than expected.  received: %s | expected: %s", header.Number.String(), expected.String())

					// Increasing the loop exit point since we need the received value as well
					endloop := header.Number.Add(header.Number, big.NewInt(1)) // looping through from expected to received
					for i := new(big.Int).Set(expected); i.Cmp(endloop) < 0; i.Add(i, big.NewInt(1)) {
						x := copyBigInt(i) //copy
						headerStore.append(x)
					}
				} else {
					ef.log.Debug().Msgf("received header is less than expected.  expected: %s | received: %s", header.Number.String(), expected.String())
					// do nothing here
				}
				// 2.
				for {
					// if queue is longer than required confirmations, we will pop and send
					if len(headerStore.queue) > ef.conf.GetReqConfirmations() {
						retChan <- headerStore.pop()
					} else {
						break
					}
				}

			}

		}

	}()

	return retChan, nil
}

// Make a function that will resubscribe to the block headers
func (ef *EventFeed) resubscribeEthClient(ctx context.Context, headers chan *types.Header) ethereum.Subscription {
	sub, err := ef.EthClient.SubscribeNewHead(ctx, headers)
	log.Debug().Msg("resubscribing to eth client")
	if err != nil {
		log.Warn().Err(err).Msg("failed to subscribe to new block headers, waiting 1 second and trying again")
		time.Sleep(1 * time.Second)
		sub, err = ef.EthClient.SubscribeNewHead(ctx, headers)
		if err != nil {
			log.Warn().Err(err).Msg("failed to subscribe to new block headers after 1 second, waiting 5 seconds and trying again")
			time.Sleep(5 * time.Second)
			sub, err = ef.EthClient.SubscribeNewHead(ctx, headers)
			if err != nil {
				log.Fatal().Err(err).Msg("failed to subscribe to new block headers after 5 seconds, exiting")
			}
		}
	}
	return sub
}

type HeaderQueue struct {
	queue []*big.Int
	last  *big.Int
	mu    sync.Mutex
}

func (h *HeaderQueue) append(height *big.Int) {
	h.mu.Lock()
	if !h.isGreaterThanLast(height) {
		panic("height is not greater than last")
	}
	h.queue = append(h.queue, height)
	h.last = height
	h.mu.Unlock()
}

func (h *HeaderQueue) isGreaterThanLast(v *big.Int) bool {
	return v.Cmp(h.last) > 0
}

func (h *HeaderQueue) pop() *big.Int {
	h.mu.Lock()
	if len(h.queue) == 0 {
		return nil
	}
	ret := h.queue[0]
	h.queue = h.queue[1:]
	h.mu.Unlock()
	return ret
}

func copyBigInt(v *big.Int) *big.Int {
	return new(big.Int).Set(v)
<<<<<<< HEAD
}

/*func (ef *EventFeed) listenForBlockHeaders(ctx context.Context) (chan *big.Int, error) {

	headers := make(chan *types.Header)

	sub, err := ef.EthClient.SubscribeNewHead(ctx, headers)
	if err != nil {
		return nil, err
	}

	// This will be where the headers can be collected and processed in a buffer channel
	headerQueue := make(chan *big.Int, config.Conf.ClientChain.MaxBufferSize) // This channel will be used to pass headers
	notifierChannel := make(chan bool, 1)                                     // This channel is used to notify when headers are passed
	retChan := ef.processBlockHeader(headerQueue, notifierChannel)            // This gets returned

	// Firing a goroutine to listen to incoming block headers
	go func() {
		lastBlock, err := ef.ds.GetLastHeight()
		if err != nil {
			log.Fatal().Err(err).Msg("failed to get last block height")
		}
		// Duration needs time in nanoseconds
		timeoutTime := time.Duration(1000000000 * config.Conf.ClientChain.BlockTimeout)
		for {
			select {
			case err := <-sub.Err():
				log.Fatal().Err(err).Msg("error on returned block header")

			case <-time.After(timeoutTime):
				// Websocket might have closed, re-launching
				ef.log.Warn().Dur("timeout", timeoutTime).Msgf("web socket timeout, reconnecting")
				sub.Unsubscribe()
				sub = ef.resubscribeEthClient(ctx, headers)

			case header := <-headers:
				/* placeholder
				########################################################################################################################################################
				########################################################################################################################################################
				########################################################################################################################################################
				########################################################################################################################################################


				// Checking here to make sure we don't miss any headers
				// First, checking if lastBlock is 0

				ef.log.Debug().Msgf("received pre-commit header %s", header.Number.String())

				if len(lastBlock.Bits()) == 0 { // This is the first header received
					lastBlock = header.Number
					color.Set(color.FgGreen)
					ef.log.Debug().Msgf("sending first block through channel, height: %s", header.Number.String())
					headerQueue <- header.Number
					color.Unset()
					notifierChannel <- true
				} else {
					// Set what we are expecting to receive
					expected := lastBlock.Add(lastBlock, big.NewInt(1))

					// Check to see if what we are receiving is what we are expecting
					if expected.Cmp(header.Number) == 0 {
						lastBlock = header.Number
						color.Set(color.FgCyan)
						ef.log.Debug().Msgf("sending block height through channel %s", header.Number.String())
						headerQueue <- header.Number
						color.Unset()
						notifierChannel <- true
					} else {
						// We need to recover the correct block here.
						// First, we need to find the difference between received and expected
						dif := big.NewInt(0)
						dif.Sub(expected, header.Number)

						// Check the difference between expected and received
						if expected.Cmp(header.Number) < 0 { // negative
							// If negative, then there are blocks that we missed

							//wg.Add(int(dif.Abs(dif).Int64()))

							// We can recover missed blocks here
							fmt.Println("Recovering blocks from ", expected.String(), " to ", header.Number.String())
							ef.log.Debug().Str("expected", expected.String()).Str("received", header.Number.String()).Msg("received block out of order")
							endloop := header.Number.Add(header.Number, big.NewInt(1))
							for i := new(big.Int).Set(expected); i.Cmp(endloop) < 0; i.Add(i, big.NewInt(1)) {
								mx := new(big.Int).Set(i) //copy
								fmt.Println("recovering: ", mx.String())
								headerQueue <- mx
								notifierChannel <- true
							}
							//headerQueue <- header.Number
							//notifierChannel <- true
							lastBlock = header.Number

						} else { // positive
							// If positive, then the client node sent the same block header twice (because for some reason it does that)
							// Do nothing in this instance, since we already received it
							ef.log.Warn().Str("expected", expected.String()).Str("received", header.Number.String()).Msg("received block twice")
							// Decrement lastBlock by dif
							lastBlock.Sub(lastBlock, dif)
						}
					}
				}
			}
		}
	}()
	return retChan, nil
}*/

// This receives block headers and waits for them to reach a sufficient block height before pulling the data
/*func (ef *EventFeed) processBlockHeader(ch chan *big.Int, nch chan bool) chan *big.Int {

	retChan := make(chan *big.Int, config.Conf.ClientChain.MaxBufferSize)
	// Fire goroutine to listen
	go func() {
		for {
			// We will have a buffer channel that can store up to 50 block heights, and want to pull if > RequiredConfirmations
			if len(ch) >= config.Conf.ClientChain.RequiredConfirmations {
				// Once it is at 12, we can assume that this Ethereum fork is correct and pull the event data

				height := <-ch

				color.Set(color.FgYellow)
				ef.log.Debug().Msgf("block height %s has enough confirmations (%d needed, %d received)", height, config.Conf.ClientChain.RequiredConfirmations, len(ch)+1) // adding one since we just took one out
				color.Unset()
				fmt.Print("processing block height ", height.String(), "\n")
				retChan <- height
				<-nch
			} else {
				// Pull the notifier from the channel and restart the loop.
				// This is here so that it will hang until the header queue is long enough
				<-nch
				ef.log.Debug().Msgf("not enough block confirmations, adding block to queue")
			}
		}

	}()

	// Keeping this here for debugging diagnostic reasons.  If the above code breaks, the below code requires no block confirmations.
	/*go func() {
		for {
			h := <-ch
			color.Set(color.FgMagenta)
			fmt.Println("processing block height:", h)
			color.Unset()
			retChan <- h
			<-nch
		}
	}()

	return retChan
}*/
=======
}
>>>>>>> 0f3b7dc9
<|MERGE_RESOLUTION|>--- conflicted
+++ resolved
@@ -158,158 +158,4 @@
 
 func copyBigInt(v *big.Int) *big.Int {
 	return new(big.Int).Set(v)
-<<<<<<< HEAD
-}
-
-/*func (ef *EventFeed) listenForBlockHeaders(ctx context.Context) (chan *big.Int, error) {
-
-	headers := make(chan *types.Header)
-
-	sub, err := ef.EthClient.SubscribeNewHead(ctx, headers)
-	if err != nil {
-		return nil, err
-	}
-
-	// This will be where the headers can be collected and processed in a buffer channel
-	headerQueue := make(chan *big.Int, config.Conf.ClientChain.MaxBufferSize) // This channel will be used to pass headers
-	notifierChannel := make(chan bool, 1)                                     // This channel is used to notify when headers are passed
-	retChan := ef.processBlockHeader(headerQueue, notifierChannel)            // This gets returned
-
-	// Firing a goroutine to listen to incoming block headers
-	go func() {
-		lastBlock, err := ef.ds.GetLastHeight()
-		if err != nil {
-			log.Fatal().Err(err).Msg("failed to get last block height")
-		}
-		// Duration needs time in nanoseconds
-		timeoutTime := time.Duration(1000000000 * config.Conf.ClientChain.BlockTimeout)
-		for {
-			select {
-			case err := <-sub.Err():
-				log.Fatal().Err(err).Msg("error on returned block header")
-
-			case <-time.After(timeoutTime):
-				// Websocket might have closed, re-launching
-				ef.log.Warn().Dur("timeout", timeoutTime).Msgf("web socket timeout, reconnecting")
-				sub.Unsubscribe()
-				sub = ef.resubscribeEthClient(ctx, headers)
-
-			case header := <-headers:
-				/* placeholder
-				########################################################################################################################################################
-				########################################################################################################################################################
-				########################################################################################################################################################
-				########################################################################################################################################################
-
-
-				// Checking here to make sure we don't miss any headers
-				// First, checking if lastBlock is 0
-
-				ef.log.Debug().Msgf("received pre-commit header %s", header.Number.String())
-
-				if len(lastBlock.Bits()) == 0 { // This is the first header received
-					lastBlock = header.Number
-					color.Set(color.FgGreen)
-					ef.log.Debug().Msgf("sending first block through channel, height: %s", header.Number.String())
-					headerQueue <- header.Number
-					color.Unset()
-					notifierChannel <- true
-				} else {
-					// Set what we are expecting to receive
-					expected := lastBlock.Add(lastBlock, big.NewInt(1))
-
-					// Check to see if what we are receiving is what we are expecting
-					if expected.Cmp(header.Number) == 0 {
-						lastBlock = header.Number
-						color.Set(color.FgCyan)
-						ef.log.Debug().Msgf("sending block height through channel %s", header.Number.String())
-						headerQueue <- header.Number
-						color.Unset()
-						notifierChannel <- true
-					} else {
-						// We need to recover the correct block here.
-						// First, we need to find the difference between received and expected
-						dif := big.NewInt(0)
-						dif.Sub(expected, header.Number)
-
-						// Check the difference between expected and received
-						if expected.Cmp(header.Number) < 0 { // negative
-							// If negative, then there are blocks that we missed
-
-							//wg.Add(int(dif.Abs(dif).Int64()))
-
-							// We can recover missed blocks here
-							fmt.Println("Recovering blocks from ", expected.String(), " to ", header.Number.String())
-							ef.log.Debug().Str("expected", expected.String()).Str("received", header.Number.String()).Msg("received block out of order")
-							endloop := header.Number.Add(header.Number, big.NewInt(1))
-							for i := new(big.Int).Set(expected); i.Cmp(endloop) < 0; i.Add(i, big.NewInt(1)) {
-								mx := new(big.Int).Set(i) //copy
-								fmt.Println("recovering: ", mx.String())
-								headerQueue <- mx
-								notifierChannel <- true
-							}
-							//headerQueue <- header.Number
-							//notifierChannel <- true
-							lastBlock = header.Number
-
-						} else { // positive
-							// If positive, then the client node sent the same block header twice (because for some reason it does that)
-							// Do nothing in this instance, since we already received it
-							ef.log.Warn().Str("expected", expected.String()).Str("received", header.Number.String()).Msg("received block twice")
-							// Decrement lastBlock by dif
-							lastBlock.Sub(lastBlock, dif)
-						}
-					}
-				}
-			}
-		}
-	}()
-	return retChan, nil
-}*/
-
-// This receives block headers and waits for them to reach a sufficient block height before pulling the data
-/*func (ef *EventFeed) processBlockHeader(ch chan *big.Int, nch chan bool) chan *big.Int {
-
-	retChan := make(chan *big.Int, config.Conf.ClientChain.MaxBufferSize)
-	// Fire goroutine to listen
-	go func() {
-		for {
-			// We will have a buffer channel that can store up to 50 block heights, and want to pull if > RequiredConfirmations
-			if len(ch) >= config.Conf.ClientChain.RequiredConfirmations {
-				// Once it is at 12, we can assume that this Ethereum fork is correct and pull the event data
-
-				height := <-ch
-
-				color.Set(color.FgYellow)
-				ef.log.Debug().Msgf("block height %s has enough confirmations (%d needed, %d received)", height, config.Conf.ClientChain.RequiredConfirmations, len(ch)+1) // adding one since we just took one out
-				color.Unset()
-				fmt.Print("processing block height ", height.String(), "\n")
-				retChan <- height
-				<-nch
-			} else {
-				// Pull the notifier from the channel and restart the loop.
-				// This is here so that it will hang until the header queue is long enough
-				<-nch
-				ef.log.Debug().Msgf("not enough block confirmations, adding block to queue")
-			}
-		}
-
-	}()
-
-	// Keeping this here for debugging diagnostic reasons.  If the above code breaks, the below code requires no block confirmations.
-	/*go func() {
-		for {
-			h := <-ch
-			color.Set(color.FgMagenta)
-			fmt.Println("processing block height:", h)
-			color.Unset()
-			retChan <- h
-			<-nch
-		}
-	}()
-
-	return retChan
-}*/
-=======
-}
->>>>>>> 0f3b7dc9
+}