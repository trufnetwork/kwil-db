--- conflicted
+++ resolved
@@ -1,9 +1,10 @@
 package main
 
 import (
-<<<<<<< HEAD
 	"context"
 	"fmt"
+	"kwil/x/deposits/processor"
+	"kwil/x/svcx/wallet"
 	"net"
 	"net/http"
 	"os"
@@ -19,7 +20,6 @@
 	"kwil/x/logx"
 	"kwil/x/proto/apipb"
 	"kwil/x/service/apisvc"
-	"kwil/x/svcx/wallet"
 	"kwil/x/utils"
 
 	"github.com/oklog/run"
@@ -29,8 +29,7 @@
 	ctx, cancel := context.WithCancel(context.Background())
 	defer cancel()
 
-	conf := cfgx.GetConfig()
-	dc := conf.Select("deposits")
+	dc := cfgx.GetConfig().Select("deposit-settings")
 
 	kr, err := crypto.NewKeyring(dc)
 	if err != nil {
@@ -42,12 +41,12 @@
 		return fmt.Errorf("failed to get default account: %w", err)
 	}
 
-	wrs, err := wallet.NewRequestService(conf)
+	wrs, err := loadWalletService(logger)
 	if err != nil {
-		return fmt.Errorf("failed to create wallet request service: %w", err)
+		return fmt.Errorf("failed to load wallet service: %w", err)
 	}
 
-	d, err := deposits.New(conf, logger, acc, wrs)
+	d, err := deposits.New(dc, logger, acc, wrs)
 	if err != nil {
 		return fmt.Errorf("failed to initialize new deposits: %w", err)
 	}
@@ -68,174 +67,114 @@
 	httpHandler := apisvc.NewHandler(logger)
 
 	return serve(logger, httpHandler, serv)
-=======
-    "context"
-    "fmt"
-    "kwil/x/svcx/wallet"
-    "net"
-    "net/http"
-    "os"
-    "os/signal"
-    "syscall"
-    "time"
-
-    "kwil/pkg/types/chain/pricing"
-    "kwil/x/cfgx"
-    "kwil/x/crypto"
-    "kwil/x/deposits"
-    "kwil/x/grpcx"
-    "kwil/x/logx"
-    "kwil/x/proto/apipb"
-    "kwil/x/service/apisvc"
-    "kwil/x/utils"
-
-    "github.com/oklog/run"
-)
-
-func execute(logger logx.Logger) error {
-    ctx, cancel := context.WithCancel(context.Background())
-    defer cancel()
-
-    dc := cfgx.GetConfig().Select("deposit-settings")
-
-    kr, err := crypto.NewKeyring(dc)
-    if err != nil {
-        return fmt.Errorf("failed to create keyring: %w", err)
-    }
-
-    acc, err := kr.GetDefaultAccount()
-    if err != nil {
-        return fmt.Errorf("failed to get default account: %w", err)
-    }
-
-    d, err := deposits.New(dc, logger, acc)
-    if err != nil {
-        return fmt.Errorf("failed to initialize new deposits: %w", err)
-    }
-    d.Listen(ctx)
-
-    ppath := "./prices.json"
-    pbytes, err := utils.LoadFileFromRoot(ppath)
-    if err != nil {
-        return fmt.Errorf("failed to load pricing config: %w", err)
-    }
-
-    p, err := pricing.New(pbytes)
-    if err != nil {
-        return fmt.Errorf("failed to initialize pricing: %w", err)
-    }
-
-    serv := apisvc.NewService(d, p)
-    httpHandler := apisvc.NewHandler(logger)
-
-    return serve(logger, httpHandler, serv)
->>>>>>> 094e8aaf
 }
 
 func serve(logger logx.Logger, httpHandler http.Handler, srv apipb.KwilServiceServer) error {
-    var g run.Group
+	var g run.Group
 
-    listener, err := net.Listen("tcp", "0.0.0.0:50051")
-    if err != nil {
-        return fmt.Errorf("failed to listen: %w", err)
-    }
+	listener, err := net.Listen("tcp", "0.0.0.0:50051")
+	if err != nil {
+		return fmt.Errorf("failed to listen: %w", err)
+	}
 
-    g.Add(func() error {
-        grpcServer := grpcx.NewServer(logger)
-        apipb.RegisterKwilServiceServer(grpcServer, srv)
-        return grpcServer.Serve(listener)
-    }, func(error) {
-        listener.Close()
-    })
+	g.Add(func() error {
+		grpcServer := grpcx.NewServer(logger)
+		apipb.RegisterKwilServiceServer(grpcServer, srv)
+		return grpcServer.Serve(listener)
+	}, func(error) {
+		listener.Close()
+	})
 
-    httpServer := http.Server{
-        Addr:    ":8080",
-        Handler: httpHandler,
-    }
-    g.Add(func() error {
-        return httpServer.ListenAndServe()
-    }, func(error) {
-        ctx, cancel := context.WithTimeout(context.Background(), 5*time.Second)
-        defer cancel()
-        _ = httpServer.Shutdown(ctx)
-    })
+	httpServer := http.Server{
+		Addr:    ":8080",
+		Handler: httpHandler,
+	}
+	g.Add(func() error {
+		return httpServer.ListenAndServe()
+	}, func(error) {
+		ctx, cancel := context.WithTimeout(context.Background(), 5*time.Second)
+		defer cancel()
+		_ = httpServer.Shutdown(ctx)
+	})
 
-    cancelInterrupt := make(chan struct{})
-    g.Add(func() error {
-        c := make(chan os.Signal, 1)
-        signal.Notify(c, syscall.SIGINT, syscall.SIGTERM)
-        select {
-        case sig := <-c:
-            return fmt.Errorf("received signal %s", sig)
-        case <-cancelInterrupt:
-            return nil
-        }
-    }, func(error) {
-        close(cancelInterrupt)
-    })
+	cancelInterrupt := make(chan struct{})
+	g.Add(func() error {
+		c := make(chan os.Signal, 1)
+		signal.Notify(c, syscall.SIGINT, syscall.SIGTERM)
+		select {
+		case sig := <-c:
+			return fmt.Errorf("received signal %s", sig)
+		case <-cancelInterrupt:
+			return nil
+		}
+	}, func(error) {
+		close(cancelInterrupt)
+	})
 
-    return g.Run()
+	return g.Run()
 }
 
-func loadWalletService() (wallet.RequestService, error) {
-    p, err := wallet.NewRequestProcessor(cfgx.GetConfig())
-    if err != nil {
-        return nil, err
-    }
+func loadWalletService(l logx.Logger) (wallet.RequestService, error) {
+	pr := processor.NewProcessor(l)
 
-    w, err := wallet.NewRequestService(cfgx.GetConfig())
-    if err != nil {
-        return nil, err
-    }
+	p, err := wallet.NewRequestProcessor(cfgx.GetConfig(), pr)
+	if err != nil {
+		return nil, err
+	}
 
-    err = p.Start()
-    if err != nil {
-        return nil, err
-    }
+	w, err := wallet.NewRequestService(cfgx.GetConfig())
+	if err != nil {
+		return nil, err
+	}
 
-    err = w.Start()
-    if err != nil {
-        return nil, err
-    }
+	err = p.Start()
+	if err != nil {
+		return nil, err
+	}
 
-    return w, nil
+	err = w.Start()
+	if err != nil {
+		return nil, err
+	}
+
+	return w, nil
 }
 
 func main() {
-    logger := logx.New()
+	logger := logx.New()
 
-    // Below confirmed *working* on first message for wallet service
-    // TODO: look at issue in processing service
+	// Below confirmed *working* on first message for wallet service
+	// TODO: look at issue in processing service
 
-    /*w, err := loadWalletService()
-      if err != nil {
-      	logger.Sugar().Error(err)
-      	return
-      }
+	/*w, err := loadWalletService()
+	  if err != nil {
+	  	logger.Sugar().Error(err)
+	  	return
+	  }
 
-      wg := &sync.WaitGroup{}
-      wg.Add(10)
+	  wg := &sync.WaitGroup{}
+	  wg.Add(10)
 
-      for i := 0; i < 10; i++ {
-      	w.Submit(context.Background(), &mx.RawMessage{
-      		Key:   []byte("test_key"),
-      		Value: []byte("test_payload"),
-      	}).ThenCatchFinally(&async.ContinuationA{
-      		Then: func() {
-      			logger.Sugar().Info("success")
-      		},
-      		Catch: func(err error) {
-      			logger.Sugar().Error(err)
-      		},
-      		Finally: func() {
-      			wg.Done()
-      		},
-      	})
-      }
+	  for i := 0; i < 10; i++ {
+	  	w.Submit(context.Background(), &mx.RawMessage{
+	  		Key:   []byte("test_key"),
+	  		Value: []byte("test_payload"),
+	  	}).ThenCatchFinally(&async.ContinuationA{
+	  		Then: func() {
+	  			logger.Sugar().Info("success")
+	  		},
+	  		Catch: func(err error) {
+	  			logger.Sugar().Error(err)
+	  		},
+	  		Finally: func() {
+	  			wg.Done()
+	  		},
+	  	})
+	  }
 
-      wg.Wait()*/
+	  wg.Wait()*/
 
-    if err := execute(logger); err != nil {
-        logger.Sugar().Error(err)
-    }
+	if err := execute(logger); err != nil {
+		logger.Sugar().Error(err)
+	}
 }