--- conflicted
+++ resolved
@@ -3,11 +3,8 @@
 import (
 	"context"
 	"fmt"
-<<<<<<< HEAD
-=======
 	"kwil/x/deposits/processor"
 	"kwil/x/svcx/wallet"
->>>>>>> 0f72899c
 	"net"
 	"net/http"
 	"os"
@@ -44,13 +41,6 @@
 		return fmt.Errorf("failed to get default account: %w", err)
 	}
 
-<<<<<<< HEAD
-	d, err := deposits.New(dc, logger, acc)
-	if err != nil {
-		return fmt.Errorf("failed to initialize new deposits: %w", err)
-	}
-	_ = d.Listen(ctx)
-=======
 	wrs, err := loadWalletService(logger)
 	if err != nil {
 		return fmt.Errorf("failed to load wallet service: %w", err)
@@ -61,7 +51,6 @@
 		return fmt.Errorf("failed to initialize new deposits: %w", err)
 	}
 	d.Listen(ctx)
->>>>>>> 0f72899c
 
 	ppath := "./prices.json"
 	pbytes, err := utils.LoadFileFromRoot(ppath)
@@ -74,11 +63,7 @@
 		return fmt.Errorf("failed to initialize pricing: %w", err)
 	}
 
-<<<<<<< HEAD
-	serv := apisvc.NewService(d, p)
-=======
 	serv := apisvc.NewService(d, p, wrs)
->>>>>>> 0f72899c
 	httpHandler := apisvc.NewHandler(logger)
 
 	return serve(logger, httpHandler, serv)
@@ -97,11 +82,7 @@
 		apipb.RegisterKwilServiceServer(grpcServer, srv)
 		return grpcServer.Serve(listener)
 	}, func(error) {
-<<<<<<< HEAD
-		_ = listener.Close()
-=======
 		listener.Close()
->>>>>>> 0f72899c
 	})
 
 	httpServer := http.Server{
@@ -131,14 +112,12 @@
 	})
 
 	return g.Run()
-<<<<<<< HEAD
-=======
 }
 
 func loadWalletService(l logx.Logger) (wallet.RequestService, error) {
-	pr := processor.NewProcessor(l)
+	tr := processor.AsMessageTransform(processor.NewProcessor(l))
 
-	p, err := wallet.NewRequestProcessor(cfgx.GetConfig(), pr)
+	p, err := wallet.NewRequestProcessor(cfgx.GetConfig(), tr)
 	if err != nil {
 		return nil, err
 	}
@@ -159,46 +138,11 @@
 	}
 
 	return w, nil
->>>>>>> 0f72899c
 }
 
 func main() {
 	logger := logx.New()
 
-<<<<<<< HEAD
-=======
-	// Below confirmed *working* on first message for wallet service
-	// TODO: look at issue in processing service
-
-	/*w, err := loadWalletService()
-	  if err != nil {
-	  	logger.Sugar().Error(err)
-	  	return
-	  }
-
-	  wg := &sync.WaitGroup{}
-	  wg.Add(10)
-
-	  for i := 0; i < 10; i++ {
-	  	w.Submit(context.Background(), &mx.RawMessage{
-	  		Key:   []byte("test_key"),
-	  		Value: []byte("test_payload"),
-	  	}).ThenCatchFinally(&async.ContinuationA{
-	  		Then: func() {
-	  			logger.Sugar().Info("success")
-	  		},
-	  		Catch: func(err error) {
-	  			logger.Sugar().Error(err)
-	  		},
-	  		Finally: func() {
-	  			wg.Done()
-	  		},
-	  	})
-	  }
-
-	  wg.Wait()*/
-
->>>>>>> 0f72899c
 	if err := execute(logger); err != nil {
 		logger.Sugar().Error(err)
 	}
