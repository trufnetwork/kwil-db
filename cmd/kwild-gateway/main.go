package main

import (
	"fmt"
	"kwil/cmd/kwild-gateway/server"
	"os"
)

func main() {
	if err := server.Start(); err != nil {
		fmt.Println(err)
		os.Exit(-1)
	}
<<<<<<< HEAD
}

func run() error {
	cmd := &cobra.Command{
		Use:   "api-gateway",
		Short: "api-gateway is a HTTP to gRPC gateway",
		Long:  "",
		RunE: func(cmd *cobra.Command, args []string) error {
			mux := runtime.NewServeMux()
			opts := []grpc.DialOption{grpc.WithTransportCredentials(insecure.NewCredentials())}
			err := apipb.RegisterKwilServiceHandlerFromEndpoint(cmd.Context(), mux, viper.GetString("endpoint"), opts)
			if err != nil {
				return err
			}

			err = mux.HandlePath(http.MethodGet, "/api/v0/swagger.json", func(w http.ResponseWriter, r *http.Request, pathParams map[string]string) {
				apipb.ServeSwaggerJSON(w, r)
			})
			if err != nil {
				return err
			}

			err = mux.HandlePath(http.MethodGet, "/swagger/ui", func(w http.ResponseWriter, r *http.Request, pathParams map[string]string) {
				apipb.ServeSwaggerUI(w, r)
			})
			if err != nil {
				return err
			}

			return http.ListenAndServe(":8081", cors(mux))
		},
	}

	cmd.PersistentFlags().String("endpoint", "localhost:50051", "gRPC server endpoint")
	err := viper.BindPFlag("endpoint", cmd.PersistentFlags().Lookup("endpoint"))
	if err != nil {
		return err
	}

	err = viper.BindEnv("endpoint", grpcEndpointEnv)
	if err != nil {
		return err
	}

	return cmd.Execute()
}

func cors(h http.Handler) http.Handler {
	return http.HandlerFunc(func(w http.ResponseWriter, r *http.Request) {
		if allowedOrigin(r.Header.Get("Origin")) {
			w.Header().Set("Access-Control-Allow-Origin", r.Header.Get("Origin"))
			w.Header().Set("Access-Control-Allow-Methods", "GET, POST, PATCH, DELETE")
			w.Header().Set("Access-Control-Allow-Headers", "Accept, Content-Type, Content-Length, Accept-Encoding, Authorization, ResponseType")
		}

		if r.Method == "OPTIONS" {
			return
		}

		h.ServeHTTP(w, r)
	})
}

func allowedOrigin(origin string) bool {
	if viper.GetString("cors") == "*" {
		return true
	}
	if matched, _ := regexp.MatchString(viper.GetString("cors"), origin); matched {
		return true
	}
	return false
=======
>>>>>>> e9da14da
}<|MERGE_RESOLUTION|>--- conflicted
+++ resolved
@@ -11,78 +11,4 @@
 		fmt.Println(err)
 		os.Exit(-1)
 	}
-<<<<<<< HEAD
-}
-
-func run() error {
-	cmd := &cobra.Command{
-		Use:   "api-gateway",
-		Short: "api-gateway is a HTTP to gRPC gateway",
-		Long:  "",
-		RunE: func(cmd *cobra.Command, args []string) error {
-			mux := runtime.NewServeMux()
-			opts := []grpc.DialOption{grpc.WithTransportCredentials(insecure.NewCredentials())}
-			err := apipb.RegisterKwilServiceHandlerFromEndpoint(cmd.Context(), mux, viper.GetString("endpoint"), opts)
-			if err != nil {
-				return err
-			}
-
-			err = mux.HandlePath(http.MethodGet, "/api/v0/swagger.json", func(w http.ResponseWriter, r *http.Request, pathParams map[string]string) {
-				apipb.ServeSwaggerJSON(w, r)
-			})
-			if err != nil {
-				return err
-			}
-
-			err = mux.HandlePath(http.MethodGet, "/swagger/ui", func(w http.ResponseWriter, r *http.Request, pathParams map[string]string) {
-				apipb.ServeSwaggerUI(w, r)
-			})
-			if err != nil {
-				return err
-			}
-
-			return http.ListenAndServe(":8081", cors(mux))
-		},
-	}
-
-	cmd.PersistentFlags().String("endpoint", "localhost:50051", "gRPC server endpoint")
-	err := viper.BindPFlag("endpoint", cmd.PersistentFlags().Lookup("endpoint"))
-	if err != nil {
-		return err
-	}
-
-	err = viper.BindEnv("endpoint", grpcEndpointEnv)
-	if err != nil {
-		return err
-	}
-
-	return cmd.Execute()
-}
-
-func cors(h http.Handler) http.Handler {
-	return http.HandlerFunc(func(w http.ResponseWriter, r *http.Request) {
-		if allowedOrigin(r.Header.Get("Origin")) {
-			w.Header().Set("Access-Control-Allow-Origin", r.Header.Get("Origin"))
-			w.Header().Set("Access-Control-Allow-Methods", "GET, POST, PATCH, DELETE")
-			w.Header().Set("Access-Control-Allow-Headers", "Accept, Content-Type, Content-Length, Accept-Encoding, Authorization, ResponseType")
-		}
-
-		if r.Method == "OPTIONS" {
-			return
-		}
-
-		h.ServeHTTP(w, r)
-	})
-}
-
-func allowedOrigin(origin string) bool {
-	if viper.GetString("cors") == "*" {
-		return true
-	}
-	if matched, _ := regexp.MatchString(viper.GetString("cors"), origin); matched {
-		return true
-	}
-	return false
-=======
->>>>>>> e9da14da
 }