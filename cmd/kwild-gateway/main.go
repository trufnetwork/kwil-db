package main

import (
	"fmt"
<<<<<<< HEAD
	"kwil/x"
	"kwil/x/cfgx"
	"kwil/x/messaging/pub"
	"kwil/x/service/apisvc"
	tracking "kwil/x/tracking_service"
=======
>>>>>>> 04a987b4
	"net/http"
	"os"
	"regexp"

	"kwil/x/proto/apipb"

	"github.com/grpc-ecosystem/grpc-gateway/v2/runtime"
	"github.com/spf13/cobra"
	"github.com/spf13/viper"
	"google.golang.org/grpc"
	"google.golang.org/grpc/credentials/insecure"
)

const (
	grpcEndpointEnv = "KWIL_GRPC_ENDPOINT"
)

func main() {
	if err := run(); err != nil {
		fmt.Println(err)
		os.Exit(-1)
	}
}

func run() error {
<<<<<<< HEAD
	inject, err := getServiceInjector()
	if err != nil {
		return err
	}
=======
	//inject, err := getInjector()
	//if err != nil {
	//return err
	//}
>>>>>>> 04a987b4

	cmd := &cobra.Command{
		Use:   "api-gateway",
		Short: "api-gateway is a HTTP to gRPC gateway",
		Long:  "",
		RunE: func(cmd *cobra.Command, args []string) error {
			mux := runtime.NewServeMux()
			opts := []grpc.DialOption{grpc.WithTransportCredentials(insecure.NewCredentials())}
			err := apipb.RegisterKwilServiceHandlerFromEndpoint(cmd.Context(), mux, viper.GetString("endpoint"), opts)
			if err != nil {
				return err
			}

			err = mux.HandlePath(http.MethodGet, "/api/v0/swagger.json", func(w http.ResponseWriter, r *http.Request, pathParams map[string]string) {
				apipb.ServeSwaggerJSON(w, r)
			})
			if err != nil {
				return err
			}

			err = mux.HandlePath(http.MethodGet, "/swagger/ui", func(w http.ResponseWriter, r *http.Request, pathParams map[string]string) {
				apipb.ServeSwaggerUI(w, r)
			})
			if err != nil {
				return err
			}

			return http.ListenAndServe(":8080", cors( /*inject,*/ mux))
		},
	}

	cmd.PersistentFlags().String("endpoint", "localhost:50051", "gRPC server endpoint")
	err := viper.BindPFlag("endpoint", cmd.PersistentFlags().Lookup("endpoint"))
	if err != nil {
		return err
	}

	err = viper.BindEnv("endpoint", grpcEndpointEnv)
	if err != nil {
		return err
	}

	return cmd.Execute()
}

func cors( /*inject x.RequestInjectorFn,*/ h http.Handler) http.Handler {
	return http.HandlerFunc(func(w http.ResponseWriter, r *http.Request) {
		if allowedOrigin(r.Header.Get("Origin")) {
			w.Header().Set("Access-Control-Allow-Origin", r.Header.Get("Origin"))
			w.Header().Set("Access-Control-Allow-Methods", "GET, POST, PATCH, DELETE")
			w.Header().Set("Access-Control-Allow-Headers", "Accept, Content-Type, Content-Length, Accept-Encoding, Authorization, ResponseType")
		}

		if r.Method == "OPTIONS" {
			return
		}

		h.ServeHTTP(w, r) //inject(r))
	})
}

func allowedOrigin(origin string) bool {
	if viper.GetString("cors") == "*" {
		return true
	}
	if matched, _ := regexp.MatchString(viper.GetString("cors"), origin); matched {
		return true
	}
	return false
}

<<<<<<< HEAD
func getServiceInjector() (x.RequestInjectorFn, error) {
=======
/*func getInjector() (x.RequestInjectorFn, error) {
>>>>>>> 04a987b4
	// TODO: we need to use a config to bootstrap the various emitters/receivers needed
	cfg := cfgx.GetTestConfig().Select("messaging-emitter")

	// Using NewEmitterSingleClient for now. Once we need
	// more than one emitter, we will need to create the client
	// separately and close it on application shutdown.
	e, err := pub.NewEmitterSingleClient(cfg, apisvc.GetDbRequestSerdes())
	if err != nil {
		return nil, err
	}

	// Not sure where else to inject a service for downstream consumption.
	// Ignoring the additional function for clearing context for now.
	fn, _ := x.
		Injectable(apisvc.DATABASE_EMITTER_ALIAS, e).
		Include(tracking.SERVICE_ALIAS, tracking.GetService()).
		AsRequestInjector()

	return fn, nil
}
*/<|MERGE_RESOLUTION|>--- conflicted
+++ resolved
@@ -2,14 +2,6 @@
 
 import (
 	"fmt"
-<<<<<<< HEAD
-	"kwil/x"
-	"kwil/x/cfgx"
-	"kwil/x/messaging/pub"
-	"kwil/x/service/apisvc"
-	tracking "kwil/x/tracking_service"
-=======
->>>>>>> 04a987b4
 	"net/http"
 	"os"
 	"regexp"
@@ -35,17 +27,10 @@
 }
 
 func run() error {
-<<<<<<< HEAD
-	inject, err := getServiceInjector()
-	if err != nil {
-		return err
-	}
-=======
 	//inject, err := getInjector()
 	//if err != nil {
 	//return err
 	//}
->>>>>>> 04a987b4
 
 	cmd := &cobra.Command{
 		Use:   "api-gateway",
@@ -117,11 +102,7 @@
 	return false
 }
 
-<<<<<<< HEAD
-func getServiceInjector() (x.RequestInjectorFn, error) {
-=======
 /*func getInjector() (x.RequestInjectorFn, error) {
->>>>>>> 04a987b4
 	// TODO: we need to use a config to bootstrap the various emitters/receivers needed
 	cfg := cfgx.GetTestConfig().Select("messaging-emitter")
 
